<<<<<<< HEAD
data "aws_caller_identity" "current" {
  provider = "aws"
}
data "aws_caller_identity" "ident" {
  provider = "aws.ident"
}
terraform {
  required_providers {
    aws = ">= 2.15.0"
  }
}
=======
/**
 * Usage:
 *
 * module "foo" {
 *   source = "github.com/foo/bar"
 *
 *   id   = "1234567890"
 *   name = "baz"
 *
 *   zones = ["us-east-1", "us-west-1"]
 *
 *   tags = {
 *     Name         = "baz"
 *     Created-By   = "first.last@email.com"
 *     Date-Created = "20180101"
 *   }
 * }
 */
>>>>>>> 5003a0af
<|MERGE_RESOLUTION|>--- conflicted
+++ resolved
@@ -1,4 +1,3 @@
-<<<<<<< HEAD
 data "aws_caller_identity" "current" {
   provider = "aws"
 }
@@ -9,24 +8,4 @@
   required_providers {
     aws = ">= 2.15.0"
   }
-}
-=======
-/**
- * Usage:
- *
- * module "foo" {
- *   source = "github.com/foo/bar"
- *
- *   id   = "1234567890"
- *   name = "baz"
- *
- *   zones = ["us-east-1", "us-west-1"]
- *
- *   tags = {
- *     Name         = "baz"
- *     Created-By   = "first.last@email.com"
- *     Date-Created = "20180101"
- *   }
- * }
- */
->>>>>>> 5003a0af
+}