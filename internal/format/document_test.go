package format

import (
	"testing"

	"github.com/segmentio/terraform-docs/internal/module"
	"github.com/segmentio/terraform-docs/internal/testutil"
	"github.com/segmentio/terraform-docs/pkg/print"
	"github.com/stretchr/testify/assert"
)

func TestDocument(t *testing.T) {
	assert := assert.New(t)
	settings := testutil.Settings().WithSections().Build()

	expected, err := testutil.GetExpected("document", "document")
	assert.Nil(err)

	options := module.NewOptions()
	module, err := testutil.GetModule(options)
	assert.Nil(err)

	printer := NewDocument(settings)
	actual, err := printer.Print(module, settings)

	assert.Nil(err)
	assert.Equal(expected, actual)
}

func TestDocumentWithRequired(t *testing.T) {
	assert := assert.New(t)
	settings := testutil.Settings().WithSections().With(&print.Settings{
		ShowRequired: true,
	}).Build()

	expected, err := testutil.GetExpected("document", "document-WithRequired")
	assert.Nil(err)

	options := module.NewOptions()
	module, err := testutil.GetModule(options)
	assert.Nil(err)

	printer := NewDocument(settings)
	actual, err := printer.Print(module, settings)

	assert.Nil(err)
	assert.Equal(expected, actual)
}

func TestDocumentSortByName(t *testing.T) {
	assert := assert.New(t)
	settings := testutil.Settings().WithSections().With(&print.Settings{
		SortByName: true,
	}).Build()

	expected, err := testutil.GetExpected("document", "document-SortByName")
	assert.Nil(err)

	options, err := module.NewOptions().With(&module.Options{
		SortBy: &module.SortBy{
			Name: true,
		},
	})
	assert.Nil(err)

	module, err := testutil.GetModule(options)
	assert.Nil(err)

	printer := NewDocument(settings)
	actual, err := printer.Print(module, settings)

	assert.Nil(err)
	assert.Equal(expected, actual)
}

func TestDocumentSortByRequired(t *testing.T) {
	assert := assert.New(t)
	settings := testutil.Settings().WithSections().With(&print.Settings{
		SortByName:     true,
		SortByRequired: true,
	}).Build()

	expected, err := testutil.GetExpected("document", "document-SortByRequired")
	assert.Nil(err)

	options, err := module.NewOptions().With(&module.Options{
		SortBy: &module.SortBy{
			Name:     true,
			Required: true,
		},
	})
	assert.Nil(err)

	module, err := testutil.GetModule(options)
	assert.Nil(err)

	printer := NewDocument(settings)
	actual, err := printer.Print(module, settings)

	assert.Nil(err)
	assert.Equal(expected, actual)
}

func TestDocumentNoHeader(t *testing.T) {
	assert := assert.New(t)
	settings := testutil.Settings().With(&print.Settings{
		ShowHeader:       false,
		ShowInputs:       true,
		ShowOutputs:      true,
		ShowProviders:    true,
		ShowRequirements: true,
	}).Build()

	expected, err := testutil.GetExpected("document", "document-NoHeader")
	assert.Nil(err)

	options := module.NewOptions()
	module, err := testutil.GetModule(options)
	assert.Nil(err)

	printer := NewDocument(settings)
	actual, err := printer.Print(module, settings)

	assert.Nil(err)
	assert.Equal(expected, actual)
}

func TestDocumentNoInputs(t *testing.T) {
	assert := assert.New(t)
	settings := testutil.Settings().With(&print.Settings{
		ShowHeader:       true,
		ShowInputs:       false,
		ShowOutputs:      true,
		ShowProviders:    true,
		ShowRequirements: true,
	}).Build()

	expected, err := testutil.GetExpected("document", "document-NoInputs")
	assert.Nil(err)

	options := module.NewOptions()
	module, err := testutil.GetModule(options)
	assert.Nil(err)

	printer := NewDocument(settings)
	actual, err := printer.Print(module, settings)

	assert.Nil(err)
	assert.Equal(expected, actual)
}

func TestDocumentNoOutputs(t *testing.T) {
	assert := assert.New(t)
	settings := testutil.Settings().With(&print.Settings{
		ShowHeader:       true,
		ShowInputs:       true,
		ShowOutputs:      false,
		ShowProviders:    true,
		ShowRequirements: true,
	}).Build()

	expected, err := testutil.GetExpected("document", "document-NoOutputs")
	assert.Nil(err)

	options := module.NewOptions()
	module, err := testutil.GetModule(options)
	assert.Nil(err)

	printer := NewDocument(settings)
	actual, err := printer.Print(module, settings)

	assert.Nil(err)
	assert.Equal(expected, actual)
}

func TestDocumentNoProviders(t *testing.T) {
	assert := assert.New(t)
	settings := testutil.Settings().With(&print.Settings{
		ShowHeader:       true,
		ShowInputs:       true,
		ShowOutputs:      true,
		ShowProviders:    false,
		ShowRequirements: true,
	}).Build()

	expected, err := testutil.GetExpected("document", "document-NoProviders")
	assert.Nil(err)

	options := module.NewOptions()
	module, err := testutil.GetModule(options)
	assert.Nil(err)

	printer := NewDocument(settings)
	actual, err := printer.Print(module, settings)

	assert.Nil(err)
	assert.Equal(expected, actual)
}

func TestDocumentNoRequirements(t *testing.T) {
	assert := assert.New(t)
	settings := testutil.Settings().With(&print.Settings{
		ShowHeader:       true,
		ShowInputs:       true,
		ShowOutputs:      true,
		ShowProviders:    true,
		ShowRequirements: false,
	}).Build()

	expected, err := testutil.GetExpected("document", "document-NoRequirements")
	assert.Nil(err)

	options := module.NewOptions()
	module, err := testutil.GetModule(options)
	assert.Nil(err)

	printer := NewDocument(settings)
	actual, err := printer.Print(module, settings)

	assert.Nil(err)
	assert.Equal(expected, actual)
}

func TestDocumentOnlyHeader(t *testing.T) {
	assert := assert.New(t)
	settings := testutil.Settings().With(&print.Settings{
		ShowHeader:       true,
		ShowInputs:       false,
		ShowOutputs:      false,
		ShowProviders:    false,
		ShowRequirements: false,
	}).Build()

	expected, err := testutil.GetExpected("document", "document-OnlyHeader")
	assert.Nil(err)

	options := module.NewOptions()
	module, err := testutil.GetModule(options)
	assert.Nil(err)

	printer := NewDocument(settings)
	actual, err := printer.Print(module, settings)

	assert.Nil(err)
	assert.Equal(expected, actual)
}

func TestDocumentOnlyInputs(t *testing.T) {
	assert := assert.New(t)
	settings := testutil.Settings().With(&print.Settings{
		ShowHeader:       false,
		ShowInputs:       true,
		ShowOutputs:      false,
		ShowProviders:    false,
		ShowRequirements: false,
	}).Build()

	expected, err := testutil.GetExpected("document", "document-OnlyInputs")
	assert.Nil(err)

	options := module.NewOptions()
	module, err := testutil.GetModule(options)
	assert.Nil(err)

	printer := NewDocument(settings)
	actual, err := printer.Print(module, settings)

	assert.Nil(err)
	assert.Equal(expected, actual)
}

func TestDocumentOnlyOutputs(t *testing.T) {
	assert := assert.New(t)
	settings := testutil.Settings().With(&print.Settings{
		ShowHeader:       false,
		ShowInputs:       false,
		ShowOutputs:      true,
		ShowProviders:    false,
		ShowRequirements: false,
	}).Build()

	expected, err := testutil.GetExpected("document", "document-OnlyOutputs")
	assert.Nil(err)

	options := module.NewOptions()
	module, err := testutil.GetModule(options)
	assert.Nil(err)

	printer := NewDocument(settings)
	actual, err := printer.Print(module, settings)

	assert.Nil(err)
	assert.Equal(expected, actual)
}

func TestDocumentOnlyProviders(t *testing.T) {
	assert := assert.New(t)
	settings := testutil.Settings().With(&print.Settings{
		ShowHeader:       false,
		ShowInputs:       false,
		ShowOutputs:      false,
		ShowProviders:    true,
		ShowRequirements: false,
	}).Build()

	expected, err := testutil.GetExpected("document", "document-OnlyProviders")
	assert.Nil(err)

	options := module.NewOptions()
	module, err := testutil.GetModule(options)
	assert.Nil(err)

	printer := NewDocument(settings)
	actual, err := printer.Print(module, settings)

	assert.Nil(err)
	assert.Equal(expected, actual)
}

func TestDocumentOnlyRequirements(t *testing.T) {
	assert := assert.New(t)
	settings := testutil.Settings().With(&print.Settings{
		ShowHeader:       false,
		ShowInputs:       false,
		ShowOutputs:      false,
		ShowProviders:    false,
		ShowRequirements: true,
	}).Build()

	expected, err := testutil.GetExpected("document", "document-OnlyRequirements")
	assert.Nil(err)

	options := module.NewOptions()
	module, err := testutil.GetModule(options)
	assert.Nil(err)

	printer := NewDocument(settings)
	actual, err := printer.Print(module, settings)

	assert.Nil(err)
	assert.Equal(expected, actual)
}

func TestDocumentEscapeCharacters(t *testing.T) {
	assert := assert.New(t)
	settings := testutil.Settings().WithSections().With(&print.Settings{
		EscapeCharacters: true,
	}).Build()

	expected, err := testutil.GetExpected("document", "document-EscapeCharacters")
	assert.Nil(err)

	options := module.NewOptions()
	module, err := testutil.GetModule(options)
	assert.Nil(err)

	printer := NewDocument(settings)
	actual, err := printer.Print(module, settings)

	assert.Nil(err)
	assert.Equal(expected, actual)
}

func TestDocumentIndentationBelowAllowed(t *testing.T) {
	assert := assert.New(t)
	settings := testutil.Settings().WithSections().With(&print.Settings{
		MarkdownIndent: 0,
	}).Build()

	expected, err := testutil.GetExpected("document", "document-IndentationBelowAllowed")
	assert.Nil(err)

	options := module.NewOptions()
	module, err := testutil.GetModule(options)
	assert.Nil(err)

	printer := NewDocument(settings)
	actual, err := printer.Print(module, settings)

	assert.Nil(err)
	assert.Equal(expected, actual)
}

func TestDocumentIndentationAboveAllowed(t *testing.T) {
	assert := assert.New(t)
	settings := testutil.Settings().WithSections().With(&print.Settings{
		MarkdownIndent: 10,
	}).Build()

	expected, err := testutil.GetExpected("document", "document-IndentationAboveAllowed")
	assert.Nil(err)

	options := module.NewOptions()
	module, err := testutil.GetModule(options)
	assert.Nil(err)

	printer := NewDocument(settings)
	actual, err := printer.Print(module, settings)

	assert.Nil(err)
	assert.Equal(expected, actual)
}

func TestDocumentIndentationOfFour(t *testing.T) {
	assert := assert.New(t)
	settings := testutil.Settings().WithSections().With(&print.Settings{
		MarkdownIndent: 4,
	}).Build()

	expected, err := testutil.GetExpected("document", "document-IndentationOfFour")
	assert.Nil(err)

	options := module.NewOptions()
	module, err := testutil.GetModule(options)
	assert.Nil(err)

	printer := NewDocument(settings)
	actual, err := printer.Print(module, settings)

	assert.Nil(err)
	assert.Equal(expected, actual)
}

func TestDocumentOutputValues(t *testing.T) {
	assert := assert.New(t)
	settings := testutil.Settings().WithSections().With(&print.Settings{
		OutputValues:    true,
		ShowSensitivity: true,
	}).Build()

	expected, err := testutil.GetExpected("document", "document-OutputValues")
	assert.Nil(err)

	options, err := module.NewOptions().With(&module.Options{
		OutputValues:     true,
		OutputValuesPath: "output_values.json",
	})
	assert.Nil(err)

	module, err := testutil.GetModule(options)
	assert.Nil(err)

	printer := NewDocument(settings)
	actual, err := printer.Print(module, settings)

	assert.Nil(err)
	assert.Equal(expected, actual)
}

func TestDocumentHeaderFromFile(t *testing.T) {
	assert := assert.New(t)
	settings := testutil.Settings().WithSections().Build()

	expected, err := testutil.GetExpected("document", "document-HeaderFromFile")
	assert.Nil(err)

	options, err := module.NewOptions().WithOverwrite(&module.Options{
		HeaderFromFile: "doc.tf",
	})
	assert.Nil(err)

	module, err := testutil.GetModule(options)
	assert.Nil(err)

	printer := NewDocument(settings)
	actual, err := printer.Print(module, settings)

	assert.Nil(err)
	assert.Equal(expected, actual)
}

<<<<<<< HEAD
func TestDocumentEmpty(t *testing.T) {
	assert := assert.New(t)
	settings := testutil.Settings().With(&print.Settings{
		ShowHeader:    false,
		ShowProviders: false,
		ShowInputs:    false,
		ShowOutputs:   false,
	}).Build()

	expected, err := testutil.GetExpected("document", "document-Empty")
	assert.Nil(err)

	options := module.NewOptions()
	options.HeaderFromFile = "" // An empty header file means it will be ignored. --no-header will clear the file name
=======
func TestDocumentOutputValuesNoSensitivity(t *testing.T) {
	assert := assert.New(t)
	settings := testutil.Settings().WithSections().With(&print.Settings{
		OutputValues:    true,
		ShowSensitivity: false,
	}).Build()

	expected, err := testutil.GetExpected("document", "document-OutputValuesNoSensitivity")
	assert.Nil(err)

	options, err := module.NewOptions().With(&module.Options{
		OutputValues:     true,
		OutputValuesPath: "output_values.json",
	})
	assert.Nil(err)

>>>>>>> 2caf4af1
	module, err := testutil.GetModule(options)
	assert.Nil(err)

	printer := NewDocument(settings)
	actual, err := printer.Print(module, settings)

	assert.Nil(err)
	assert.Equal(expected, actual)
}<|MERGE_RESOLUTION|>--- conflicted
+++ resolved
@@ -469,7 +469,32 @@
 	assert.Equal(expected, actual)
 }
 
-<<<<<<< HEAD
+func TestDocumentOutputValuesNoSensitivity(t *testing.T) {
+	assert := assert.New(t)
+	settings := testutil.Settings().WithSections().With(&print.Settings{
+		OutputValues:    true,
+		ShowSensitivity: false,
+	}).Build()
+
+	expected, err := testutil.GetExpected("document", "document-OutputValuesNoSensitivity")
+	assert.Nil(err)
+
+	options, err := module.NewOptions().With(&module.Options{
+		OutputValues:     true,
+		OutputValuesPath: "output_values.json",
+	})
+	assert.Nil(err)
+
+	module, err := testutil.GetModule(options)
+	assert.Nil(err)
+
+	printer := NewDocument(settings)
+	actual, err := printer.Print(module, settings)
+
+	assert.Nil(err)
+	assert.Equal(expected, actual)
+}
+
 func TestDocumentEmpty(t *testing.T) {
 	assert := assert.New(t)
 	settings := testutil.Settings().With(&print.Settings{
@@ -484,24 +509,6 @@
 
 	options := module.NewOptions()
 	options.HeaderFromFile = "" // An empty header file means it will be ignored. --no-header will clear the file name
-=======
-func TestDocumentOutputValuesNoSensitivity(t *testing.T) {
-	assert := assert.New(t)
-	settings := testutil.Settings().WithSections().With(&print.Settings{
-		OutputValues:    true,
-		ShowSensitivity: false,
-	}).Build()
-
-	expected, err := testutil.GetExpected("document", "document-OutputValuesNoSensitivity")
-	assert.Nil(err)
-
-	options, err := module.NewOptions().With(&module.Options{
-		OutputValues:     true,
-		OutputValuesPath: "output_values.json",
-	})
-	assert.Nil(err)
-
->>>>>>> 2caf4af1
 	module, err := testutil.GetModule(options)
 	assert.Nil(err)
 
