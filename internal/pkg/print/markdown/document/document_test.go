--- conflicted
+++ resolved
@@ -12,13 +12,7 @@
 )
 
 func TestPrint(t *testing.T) {
-<<<<<<< HEAD
 	var printSettings settings.Settings
-=======
-	doc := doc.TestDoc(t, "../..")
-
-	var settings = &_settings.Settings{}
->>>>>>> 5003a0af
 
 	module, diag := tfconfig.LoadModule("../../../../../examples")
 	if diag != nil && diag.HasErrors() {
@@ -27,21 +21,7 @@
 
 	doc2, err := doc.Create(module, printSettings)
 
-<<<<<<< HEAD
 	actual, err := document.Print(doc2, printSettings)
-=======
-	assert.Equal(t, expected, actual)
-}
-
-func TestWithAggregateTypeDefaults(t *testing.T) {
-	doc := doc.TestDoc(t, "../..")
-
-	var settings = &_settings.Settings{
-		AggregateTypeDefaults: true,
-	}
-
-	actual, err := document.Print(doc, settings)
->>>>>>> 5003a0af
 	if err != nil {
 		t.Fatal(err)
 	}
@@ -58,14 +38,9 @@
 	var printSettings settings.Settings
 	printSettings.Add(settings.WithRequired)
 
-<<<<<<< HEAD
 	module, diag := tfconfig.LoadModule("../../../../../examples")
 	if diag != nil && diag.HasErrors() {
 		t.Fatal(diag)
-=======
-	var settings = &_settings.Settings{
-		ShowRequired: true,
->>>>>>> 5003a0af
 	}
 
 	doc2, err := doc.Create(module, printSettings)
@@ -83,43 +58,16 @@
 	assert.Equal(t, expected, actual)
 }
 
-<<<<<<< HEAD
 func TestPrintWithSortVariablesByRequired(t *testing.T) {
 	var printSettings settings.Settings
 	printSettings.Add(settings.WithSortVariablesByRequired)
-=======
-func TestPrintWithSortByName(t *testing.T) {
-	doc := doc.TestDoc(t, "../..")
-
-	var settings = &_settings.Settings{
-		SortByName: true,
-	}
-
-	actual, err := document.Print(doc, settings)
-	if err != nil {
-		t.Fatal(err)
-	}
->>>>>>> 5003a0af
 
 	module, diag := tfconfig.LoadModule("../../../../../examples")
 	if diag != nil && diag.HasErrors() {
 		t.Fatal(diag)
 	}
 
-<<<<<<< HEAD
 	doc2, err := doc.Create(module, printSettings)
-=======
-	assert.Equal(t, expected, actual)
-}
-
-func TestPrintWithSortInputsByRequired(t *testing.T) {
-	doc := doc.TestDoc(t, "../..")
-
-	var settings = &_settings.Settings{
-		SortByName:           true,
-		SortInputsByRequired: true,
-	}
->>>>>>> 5003a0af
 
 	actual, err := document.Print(doc2, printSettings)
 	if err != nil {
