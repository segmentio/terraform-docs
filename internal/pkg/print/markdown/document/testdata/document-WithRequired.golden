## Variables

### Required Variables

The following variables are required:

#### list-2

Description: It's list number two.

Type:
`list`

#### map-2

Description: It's map number two.

Type:
`map`

#### string-2

Description: It's string number two.

Type:
`string`

#### unquoted

Description:

Type:
``

<<<<<<< HEAD
#### variable\_with\_underscores
=======
### input_with_underscores
>>>>>>> 5003a0af

Description:

Type:
``

### Optional Variables

The following variables are optional (have default values):

#### list-1

Description:

Type:
`list`

Default:
```json
[
  "a",
  "b",
  "c"
]
```

#### list-3

Description:

Type:
``

Default:
`[]`

#### long\_type

Description: This description is itself markdown.<br><br>It spans over multiple lines.

Type:
```hcl
object({
    name = string,
    foo  = object({ foo = string, bar = string }),
    bar  = object({ foo = string, bar = string }),
    fizz = list(string),
    buzz = list(string)
  })
```

Default:
```json
{
  "bar": {
    "bar": "bar",
    "foo": "bar"
  },
  "buzz": [
    "fizz",
    "buzz"
  ],
  "fizz": [],
  "foo": {
    "bar": "foo",
    "foo": "foo"
  },
  "name": "hello"
}
```

#### map-1

Description:

Type:
`map`

Default:
```json
{
  "a": 1,
  "b": 2,
  "c": 3
}
```

#### map-3

Description:

Type:
``

Default:
`{}`

#### string-1

Description:

Type:
``

Default:
`"bar"`

#### string-3

Description:

Type:
``

Default:
`""`

### input-with-pipe

Description: It includes v1 \| v2 \| v3

Type: `string`

Default: `"v1"`

### input-with-code-block

Description: This is a complicated one. We need a newline.  
And an example in a code block
```
default     = [
  "machine rack01:neptune"
]
```

Type: `list`

Default: `<list>`

## Outputs

The following outputs are exported:

#### output-0.12

Description: terraform 0.12 only

#### output-1

Description:

#### output-2

Description: It's output number two.

#### unquoted

Description: It's unquoted output.<|MERGE_RESOLUTION|>--- conflicted
+++ resolved
@@ -32,11 +32,7 @@
 Type:
 ``
 
-<<<<<<< HEAD
 #### variable\_with\_underscores
-=======
-### input_with_underscores
->>>>>>> 5003a0af
 
 Description:
 
