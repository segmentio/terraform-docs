--- conflicted
+++ resolved
@@ -1,11 +1,8 @@
 package markdown
 
 import (
-<<<<<<< HEAD
+	"bytes"
 	"fmt"
-=======
-	"bytes"
->>>>>>> 5003a0af
 	"regexp"
 	"strings"
 
@@ -133,13 +130,6 @@
 	return result
 }
 
-<<<<<<< HEAD
-func PrintCode(code string, language string) string {
-	if strings.Contains(code, "\n") {
-		return fmt.Sprintf("```%s\n%s\n```\n", language, code)
-	}
-	return fmt.Sprintf("`%s`", code)
-=======
 // GenerateIndentation generates indentation of Markdown headers
 // with base level of provided 'settings.MarkdownIndent' plus any
 // extra level needed for subsection (e.g. 'Required Inputs' which
@@ -154,5 +144,11 @@
 		indent += "#"
 	}
 	return indent
->>>>>>> 5003a0af
+}
+
+func PrintCode(code string, language string) string {
+	if strings.Contains(code, "\n") {
+		return fmt.Sprintf("```%s\n%s\n```\n", language, code)
+	}
+	return fmt.Sprintf("`%s`", code)
 }