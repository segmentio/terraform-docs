--- conflicted
+++ resolved
@@ -12,32 +12,14 @@
 )
 
 func TestPrint(t *testing.T) {
-<<<<<<< HEAD
 	var printSettings settings.Settings
-=======
-	doc := doc.TestDoc(t, "../..")
-
-	var settings = &_settings.Settings{}
->>>>>>> 5003a0af
 
 	module, diag := tfconfig.LoadModule("../../../../../examples")
 	if diag != nil && diag.HasErrors() {
 		t.Fatal(diag)
 	}
 
-<<<<<<< HEAD
 	doc2, err := doc.Create(module, printSettings)
-=======
-	assert.Equal(t, expected, actual)
-}
-
-func TestWithAggregateTypeDefaults(t *testing.T) {
-	doc := doc.TestDoc(t, "../..")
-
-	var settings = &_settings.Settings{
-		AggregateTypeDefaults: true,
-	}
->>>>>>> 5003a0af
 
 	actual, err := table.Print(doc2, printSettings)
 	if err != nil {
@@ -56,18 +38,12 @@
 	var printSettings settings.Settings
 	printSettings.Add(settings.WithRequired)
 
-<<<<<<< HEAD
 	module, diag := tfconfig.LoadModule("../../../../../examples")
 	if diag != nil && diag.HasErrors() {
 		t.Fatal(diag)
 	}
 
 	doc2, err := doc.Create(module, printSettings)
-=======
-	var settings = &_settings.Settings{
-		ShowRequired: true,
-	}
->>>>>>> 5003a0af
 
 	actual, err := table.Print(doc2, printSettings)
 	if err != nil {
@@ -82,15 +58,6 @@
 	assert.Equal(t, expected, actual)
 }
 
-<<<<<<< HEAD
-=======
-func TestPrintWithSortByName(t *testing.T) {
-	doc := doc.TestDoc(t, "../..")
-
-	var settings = &_settings.Settings{
-		SortByName: true,
-	}
->>>>>>> 5003a0af
 
 func TestPrintWithSortVariablesByRequired(t *testing.T) {
 	var printSettings settings.Settings
@@ -101,20 +68,7 @@
 		t.Fatal(diag)
 	}
 
-<<<<<<< HEAD
 	doc2, err := doc.Create(module, printSettings)
-=======
-	assert.Equal(t, expected, actual)
-}
-
-func TestPrintWithSortInputsByRequired(t *testing.T) {
-	doc := doc.TestDoc(t, "../..")
-
-	var settings = &_settings.Settings{
-		SortByName:           true,
-		SortInputsByRequired: true,
-	}
->>>>>>> 5003a0af
 
 	actual, err := table.Print(doc2, printSettings)
 	if err != nil {
