package pretty_test

import (
	"testing"

	"github.com/segmentio/terraform-docs/internal/pkg/doc"
	"github.com/segmentio/terraform-docs/internal/pkg/print"
	"github.com/segmentio/terraform-docs/internal/pkg/print/pretty"
	"github.com/segmentio/terraform-docs/internal/pkg/settings"
	"github.com/stretchr/testify/assert"
)

func TestPretty(t *testing.T) {
	doc := doc.TestDoc(t, "..")
	var settings settings.Settings

	actual, err := pretty.Print(doc, settings)
	if err != nil {
		t.Fatal(err)
	}

	sgr_color_1 := "\x1b[36m"
	sgr_color_2 := "\x1b[90m"
	sgr_reset := "\x1b[0m"

	expected :=
		"\nUsage:\n" +
			"\n" +
			"module \"foo\" {\n" +
			"  source = \"github.com/foo/bar\"\n" +
			"\n" +
			"  id   = \"1234567890\"\n" +
			"  name = \"baz\"\n" +
			"\n" +
			"  zones = [\"us-east-1\", \"us-west-1\"]\n" +
			"\n" +
			"  tags = {\n" +
			"    Name         = \"baz\"\n" +
			"    Created-By   = \"first.last@email.com\"\n" +
			"    Date-Created = \"20180101\"\n" +
			"  }\n" +
			"}\n" +
			"\n" +
			"\n" +
			"  " + sgr_color_1 + "var.unquoted" + sgr_reset + " (required)\n" +
			"  " + sgr_color_2 + "-" + sgr_reset + "\n" +
			"\n" +
			"  " + sgr_color_1 + "var.string-2" + sgr_reset + " (required)\n" +
			"  " + sgr_color_2 + "It's string number two." + sgr_reset + "\n" +
			"\n" +
			"  " + sgr_color_1 + "var.string-1" + sgr_reset + " (bar)\n" +
			"  " + sgr_color_2 + "It's string number one." + sgr_reset + "\n" +
			"\n" +
			"  " + sgr_color_1 + "var.map-3" + sgr_reset + " (<map>)\n" +
			"  " + sgr_color_2 + "-" + sgr_reset + "\n" +
			"\n" +
			"  " + sgr_color_1 + "var.map-2" + sgr_reset + " (required)\n" +
			"  " + sgr_color_2 + "It's map number two." + sgr_reset + "\n" +
			"\n" +
			"  " + sgr_color_1 + "var.map-1" + sgr_reset + " (<map>)\n" +
			"  " + sgr_color_2 + "It's map number one." + sgr_reset + "\n" +
			"\n" +
			"  " + sgr_color_1 + "var.list-3" + sgr_reset + " (<list>)\n" +
			"  " + sgr_color_2 + "-" + sgr_reset + "\n" +
			"\n" +
			"  " + sgr_color_1 + "var.list-2" + sgr_reset + " (required)\n" +
			"  " + sgr_color_2 + "It's list number two." + sgr_reset + "\n" +
			"\n" +
			"  " + sgr_color_1 + "var.list-1" + sgr_reset + " (<list>)\n" +
			"  " + sgr_color_2 + "It's list number one." + sgr_reset + "\n" +
			"\n" +
			"  " + sgr_color_1 + "var.string_number_3" + sgr_reset + " (required)\n" +
			"  " + sgr_color_2 + "A variable with underscores." + sgr_reset + "\n" +
			"\n" +
			"\n" +
			"\n" +
			"  " + sgr_color_1 + "output.unquoted" + sgr_reset + "\n" +
			"  " + sgr_color_2 + "It's unquoted output." + sgr_reset + "\n" +
			"\n" +
			"  " + sgr_color_1 + "output.output-2" + sgr_reset + "\n" +
			"  " + sgr_color_2 + "It's output number two." + sgr_reset + "\n" +
			"\n" +
			"  " + sgr_color_1 + "output.output-1" + sgr_reset + "\n" +
			"  " + sgr_color_2 + "It's output number one." + sgr_reset + "\n" +
			"\n" +
			"\n"

	assert.Equal(t, expected, actual)
}

func TestPrettyWithWithAggregateTypeDefaults(t *testing.T) {
	doc := doc.TestDoc(t, "..")

	var settings settings.Settings
	settings.Add(print.WithAggregateTypeDefaults)

	actual, err := pretty.Print(doc, settings)
	if err != nil {
		t.Fatal(err)
	}

	sgr_color_1 := "\x1b[36m"
	sgr_color_2 := "\x1b[90m"
	sgr_reset := "\x1b[0m"

	expected :=
		"\nUsage:\n" +
			"\n" +
			"module \"foo\" {\n" +
			"  source = \"github.com/foo/bar\"\n" +
			"\n" +
			"  id   = \"1234567890\"\n" +
			"  name = \"baz\"\n" +
			"\n" +
			"  zones = [\"us-east-1\", \"us-west-1\"]\n" +
			"\n" +
			"  tags = {\n" +
			"    Name         = \"baz\"\n" +
			"    Created-By   = \"first.last@email.com\"\n" +
			"    Date-Created = \"20180101\"\n" +
			"  }\n" +
			"}\n" +
			"\n" +
			"\n" +
			"  " + sgr_color_1 + "var.unquoted" + sgr_reset + " (required)\n" +
			"  " + sgr_color_2 + "-" + sgr_reset + "\n" +
			"\n" +
			"  " + sgr_color_1 + "var.string-2" + sgr_reset + " (required)\n" +
			"  " + sgr_color_2 + "It's string number two." + sgr_reset + "\n" +
			"\n" +
			"  " + sgr_color_1 + "var.string-1" + sgr_reset + " (bar)\n" +
			"  " + sgr_color_2 + "It's string number one." + sgr_reset + "\n" +
			"\n" +
			"  " + sgr_color_1 + "var.map-3" + sgr_reset + " ({})\n" +
			"  " + sgr_color_2 + "-" + sgr_reset + "\n" +
			"\n" +
			"  " + sgr_color_1 + "var.map-2" + sgr_reset + " (required)\n" +
			"  " + sgr_color_2 + "It's map number two." + sgr_reset + "\n" +
			"\n" +
			"  " + sgr_color_1 + "var.map-1" + sgr_reset + " ({ \"a\": 1, \"b\": 2, \"c\": 3 })\n" +
			"  " + sgr_color_2 + "It's map number one." + sgr_reset + "\n" +
			"\n" +
			"  " + sgr_color_1 + "var.list-3" + sgr_reset + " ([])\n" +
			"  " + sgr_color_2 + "-" + sgr_reset + "\n" +
			"\n" +
			"  " + sgr_color_1 + "var.list-2" + sgr_reset + " (required)\n" +
			"  " + sgr_color_2 + "It's list number two." + sgr_reset + "\n" +
			"\n" +
			"  " + sgr_color_1 + "var.list-1" + sgr_reset + " ([ \"a\", \"b\", \"c\" ])\n" +
			"  " + sgr_color_2 + "It's list number one." + sgr_reset + "\n" +
			"\n" +
			"  " + sgr_color_1 + "var.string_number_3" + sgr_reset + " (required)\n" +
			"  " + sgr_color_2 + "A variable with underscores." + sgr_reset + "\n" +
			"\n" +
			"\n" +
			"\n" +
			"  " + sgr_color_1 + "output.unquoted" + sgr_reset + "\n" +
			"  " + sgr_color_2 + "It's unquoted output." + sgr_reset + "\n" +
			"\n" +
			"  " + sgr_color_1 + "output.output-2" + sgr_reset + "\n" +
			"  " + sgr_color_2 + "It's output number two." + sgr_reset + "\n" +
			"\n" +
			"  " + sgr_color_1 + "output.output-1" + sgr_reset + "\n" +
			"  " + sgr_color_2 + "It's output number one." + sgr_reset + "\n" +
			"\n" +
			"\n"

	assert.Equal(t, expected, actual)
}

func TestPrettyWithSortByName(t *testing.T) {
	doc := doc.TestDoc(t, "..")

	var settings settings.Settings
	settings.Add(print.WithSortByName)

	actual, err := pretty.Print(doc, settings)
	if err != nil {
		t.Fatal(err)
	}

	sgr_color_1 := "\x1b[36m"
	sgr_color_2 := "\x1b[90m"
	sgr_reset := "\x1b[0m"

	expected :=
		"\nUsage:\n" +
			"\n" +
			"module \"foo\" {\n" +
			"  source = \"github.com/foo/bar\"\n" +
			"\n" +
			"  id   = \"1234567890\"\n" +
			"  name = \"baz\"\n" +
			"\n" +
			"  zones = [\"us-east-1\", \"us-west-1\"]\n" +
			"\n" +
			"  tags = {\n" +
			"    Name         = \"baz\"\n" +
			"    Created-By   = \"first.last@email.com\"\n" +
			"    Date-Created = \"20180101\"\n" +
			"  }\n" +
			"}\n" +
			"\n" +
			"\n" +
			"  " + sgr_color_1 + "var.list-1" + sgr_reset + " (<list>)\n" +
			"  " + sgr_color_2 + "It's list number one." + sgr_reset + "\n" +
			"\n" +
			"  " + sgr_color_1 + "var.list-2" + sgr_reset + " (required)\n" +
			"  " + sgr_color_2 + "It's list number two." + sgr_reset + "\n" +
			"\n" +
			"  " + sgr_color_1 + "var.list-3" + sgr_reset + " (<list>)\n" +
			"  " + sgr_color_2 + "-" + sgr_reset + "\n" +
			"\n" +
			"  " + sgr_color_1 + "var.map-1" + sgr_reset + " (<map>)\n" +
			"  " + sgr_color_2 + "It's map number one." + sgr_reset + "\n" +
			"\n" +
			"  " + sgr_color_1 + "var.map-2" + sgr_reset + " (required)\n" +
			"  " + sgr_color_2 + "It's map number two." + sgr_reset + "\n" +
			"\n" +
			"  " + sgr_color_1 + "var.map-3" + sgr_reset + " (<map>)\n" +
			"  " + sgr_color_2 + "-" + sgr_reset + "\n" +
			"\n" +
			"  " + sgr_color_1 + "var.string-1" + sgr_reset + " (bar)\n" +
			"  " + sgr_color_2 + "It's string number one." + sgr_reset + "\n" +
			"\n" +
			"  " + sgr_color_1 + "var.string-2" + sgr_reset + " (required)\n" +
			"  " + sgr_color_2 + "It's string number two." + sgr_reset + "\n" +
			"\n" +
<<<<<<< HEAD
			"  " + sgr_color_1 + "var.string_number_3" + sgr_reset + " (required)\n" +
			"  " + sgr_color_2 + "A variable with underscores." + sgr_reset + "\n" +
=======
			"  " + sgr_color_1 + "var.unquoted" + sgr_reset + " (required)\n" +
			"  " + sgr_color_2 + "-" + sgr_reset + "\n" +
			"\n" +
			"\n" +
			"\n" +
			"  " + sgr_color_1 + "output.output-1" + sgr_reset + "\n" +
			"  " + sgr_color_2 + "It's output number one." + sgr_reset + "\n" +
			"\n" +
			"  " + sgr_color_1 + "output.output-2" + sgr_reset + "\n" +
			"  " + sgr_color_2 + "It's output number two." + sgr_reset + "\n" +
			"\n" +
			"  " + sgr_color_1 + "output.unquoted" + sgr_reset + "\n" +
			"  " + sgr_color_2 + "It's unquoted output." + sgr_reset + "\n" +
			"\n" +
			"\n"

	assert.Equal(t, expected, actual)
}

func TestPrettyWithSortInputsByRequired(t *testing.T) {
	doc := doc.TestDoc(t, "..")

	var settings settings.Settings
	settings.Add(print.WithSortByName)
	settings.Add(print.WithSortInputsByRequired)

	actual, err := pretty.Print(doc, settings)
	if err != nil {
		t.Fatal(err)
	}

	sgr_color_1 := "\x1b[36m"
	sgr_color_2 := "\x1b[90m"
	sgr_reset := "\x1b[0m"

	expected :=
		"\nUsage:\n" +
			"\n" +
			"module \"foo\" {\n" +
			"  source = \"github.com/foo/bar\"\n" +
			"\n" +
			"  id   = \"1234567890\"\n" +
			"  name = \"baz\"\n" +
			"\n" +
			"  zones = [\"us-east-1\", \"us-west-1\"]\n" +
			"\n" +
			"  tags = {\n" +
			"    Name         = \"baz\"\n" +
			"    Created-By   = \"first.last@email.com\"\n" +
			"    Date-Created = \"20180101\"\n" +
			"  }\n" +
			"}\n" +
			"\n" +
			"\n" +
			"  " + sgr_color_1 + "var.list-2" + sgr_reset + " (required)\n" +
			"  " + sgr_color_2 + "It's list number two." + sgr_reset + "\n" +
			"\n" +
			"  " + sgr_color_1 + "var.map-2" + sgr_reset + " (required)\n" +
			"  " + sgr_color_2 + "It's map number two." + sgr_reset + "\n" +
			"\n" +
			"  " + sgr_color_1 + "var.string-2" + sgr_reset + " (required)\n" +
			"  " + sgr_color_2 + "It's string number two." + sgr_reset + "\n" +
			"\n" +
			"  " + sgr_color_1 + "var.unquoted" + sgr_reset + " (required)\n" +
			"  " + sgr_color_2 + "-" + sgr_reset + "\n" +
			"\n" +
			"  " + sgr_color_1 + "var.list-1" + sgr_reset + " (<list>)\n" +
			"  " + sgr_color_2 + "It's list number one." + sgr_reset + "\n" +
			"\n" +
			"  " + sgr_color_1 + "var.list-3" + sgr_reset + " (<list>)\n" +
			"  " + sgr_color_2 + "-" + sgr_reset + "\n" +
			"\n" +
			"  " + sgr_color_1 + "var.map-1" + sgr_reset + " (<map>)\n" +
			"  " + sgr_color_2 + "It's map number one." + sgr_reset + "\n" +
			"\n" +
			"  " + sgr_color_1 + "var.map-3" + sgr_reset + " (<map>)\n" +
			"  " + sgr_color_2 + "-" + sgr_reset + "\n" +
			"\n" +
			"  " + sgr_color_1 + "var.string-1" + sgr_reset + " (bar)\n" +
			"  " + sgr_color_2 + "It's string number one." + sgr_reset + "\n" +
>>>>>>> 86940f04
			"\n" +
			"\n" +
			"\n" +
			"  " + sgr_color_1 + "output.output-1" + sgr_reset + "\n" +
			"  " + sgr_color_2 + "It's output number one." + sgr_reset + "\n" +
			"\n" +
			"  " + sgr_color_1 + "output.output-2" + sgr_reset + "\n" +
			"  " + sgr_color_2 + "It's output number two." + sgr_reset + "\n" +
			"\n" +
			"  " + sgr_color_1 + "output.unquoted" + sgr_reset + "\n" +
			"  " + sgr_color_2 + "It's unquoted output." + sgr_reset + "\n" +
			"\n" +
			"\n"

	assert.Equal(t, expected, actual)
}<|MERGE_RESOLUTION|>--- conflicted
+++ resolved
@@ -226,10 +226,9 @@
 			"  " + sgr_color_1 + "var.string-2" + sgr_reset + " (required)\n" +
 			"  " + sgr_color_2 + "It's string number two." + sgr_reset + "\n" +
 			"\n" +
-<<<<<<< HEAD
 			"  " + sgr_color_1 + "var.string_number_3" + sgr_reset + " (required)\n" +
 			"  " + sgr_color_2 + "A variable with underscores." + sgr_reset + "\n" +
-=======
+			"\n" +
 			"  " + sgr_color_1 + "var.unquoted" + sgr_reset + " (required)\n" +
 			"  " + sgr_color_2 + "-" + sgr_reset + "\n" +
 			"\n" +
@@ -293,6 +292,9 @@
 			"  " + sgr_color_1 + "var.string-2" + sgr_reset + " (required)\n" +
 			"  " + sgr_color_2 + "It's string number two." + sgr_reset + "\n" +
 			"\n" +
+			"  " + sgr_color_1 + "var.string_number_3" + sgr_reset + " (required)\n" +
+			"  " + sgr_color_2 + "A variable with underscores." + sgr_reset + "\n" +
+			"\n" +
 			"  " + sgr_color_1 + "var.unquoted" + sgr_reset + " (required)\n" +
 			"  " + sgr_color_2 + "-" + sgr_reset + "\n" +
 			"\n" +
@@ -310,7 +312,6 @@
 			"\n" +
 			"  " + sgr_color_1 + "var.string-1" + sgr_reset + " (bar)\n" +
 			"  " + sgr_color_2 + "It's string number one." + sgr_reset + "\n" +
->>>>>>> 86940f04
 			"\n" +
 			"\n" +
 			"\n" +
