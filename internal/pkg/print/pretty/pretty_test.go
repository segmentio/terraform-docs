package pretty_test

import (
	"testing"

	"github.com/segmentio/terraform-docs/internal/pkg/doc"
	"github.com/segmentio/terraform-docs/internal/pkg/print"
	"github.com/segmentio/terraform-docs/internal/pkg/print/pretty"
	"github.com/segmentio/terraform-docs/internal/pkg/settings"
	"github.com/stretchr/testify/assert"
)

func TestPretty(t *testing.T) {
	doc := doc.TestDoc(t, "..")
	var settings settings.Settings

	actual, err := pretty.Print(doc, settings)
	if err != nil {
		t.Fatal(err)
	}

	sgr_color_1 := "\x1b[36m"
	sgr_color_2 := "\x1b[90m"
	sgr_reset := "\x1b[0m"

	expected :=
		"\nUsage:\n" +
			"\n" +
			"module \"foo\" {\n" +
			"  source = \"github.com/foo/bar\"\n" +
			"\n" +
			"  id   = \"1234567890\"\n" +
			"  name = \"baz\"\n" +
			"\n" +
			"  zones = [\"us-east-1\", \"us-west-1\"]\n" +
			"\n" +
			"  tags = {\n" +
			"    Name         = \"baz\"\n" +
			"    Created-By   = \"first.last@email.com\"\n" +
			"    Date-Created = \"20180101\"\n" +
			"  }\n" +
			"}\n" +
			"\n" +
			"\n" +
<<<<<<< HEAD
			"\n" +
			"  " + sgr_color_1 + "var.unquoted" + sgr_reset + " (required)\n" +
			"  " + sgr_color_2 + "-" + sgr_reset + "\n" +
			"\n" +
=======
>>>>>>> 48fdfb57
			"  " + sgr_color_1 + "var.string-2" + sgr_reset + " (required)\n" +
			"  " + sgr_color_2 + "It's string number two." + sgr_reset + "\n" +
			"\n" +
			"  " + sgr_color_1 + "var.string-1" + sgr_reset + " (bar)\n" +
			"  " + sgr_color_2 + "It's string number one." + sgr_reset + "\n" +
			"\n" +
			"  " + sgr_color_1 + "var.map-3" + sgr_reset + " (<map>)\n" +
			"  " + sgr_color_2 + "-" + sgr_reset + "\n" +
			"\n" +
			"  " + sgr_color_1 + "var.map-2" + sgr_reset + " (required)\n" +
			"  " + sgr_color_2 + "It's map number two." + sgr_reset + "\n" +
			"\n" +
			"  " + sgr_color_1 + "var.map-1" + sgr_reset + " (<map>)\n" +
			"  " + sgr_color_2 + "It's map number one." + sgr_reset + "\n" +
			"\n" +
			"  " + sgr_color_1 + "var.list-3" + sgr_reset + " (<list>)\n" +
			"  " + sgr_color_2 + "-" + sgr_reset + "\n" +
			"\n" +
			"  " + sgr_color_1 + "var.list-2" + sgr_reset + " (required)\n" +
			"  " + sgr_color_2 + "It's list number two." + sgr_reset + "\n" +
			"\n" +
			"  " + sgr_color_1 + "var.list-1" + sgr_reset + " (<list>)\n" +
			"  " + sgr_color_2 + "It's list number one." + sgr_reset + "\n" +
			"\n" +
			"\n" +
			"\n" +
			"  " + sgr_color_1 + "output.unquoted" + sgr_reset + "\n" +
			"  " + sgr_color_2 + "It's unquoted output." + sgr_reset + "\n" +
			"\n" +
			"  " + sgr_color_1 + "output.output-2" + sgr_reset + "\n" +
			"  " + sgr_color_2 + "It's output number two." + sgr_reset + "\n" +
			"\n" +
			"  " + sgr_color_1 + "output.output-1" + sgr_reset + "\n" +
			"  " + sgr_color_2 + "It's output number one." + sgr_reset + "\n" +
			"\n" +
			"\n"

	assert.Equal(t, expected, actual)
}

func TestPrettyWithWithAggregateTypeDefaults(t *testing.T) {
	doc := doc.TestDoc(t, "..")

	var settings settings.Settings
	settings.Add(print.WithAggregateTypeDefaults)

	actual, err := pretty.Print(doc, settings)
	if err != nil {
		t.Fatal(err)
	}

	sgr_color_1 := "\x1b[36m"
	sgr_color_2 := "\x1b[90m"
	sgr_reset := "\x1b[0m"

	expected :=
		"\nUsage:\n" +
			"\n" +
			"module \"foo\" {\n" +
			"  source = \"github.com/foo/bar\"\n" +
			"\n" +
			"  id   = \"1234567890\"\n" +
			"  name = \"baz\"\n" +
			"\n" +
			"  zones = [\"us-east-1\", \"us-west-1\"]\n" +
			"\n" +
			"  tags = {\n" +
			"    Name         = \"baz\"\n" +
			"    Created-By   = \"first.last@email.com\"\n" +
			"    Date-Created = \"20180101\"\n" +
			"  }\n" +
			"}\n" +
			"\n" +
			"\n" +
<<<<<<< HEAD
			"\n" +
			"  " + sgr_color_1 + "var.unquoted" + sgr_reset + " (required)\n" +
			"  " + sgr_color_2 + "-" + sgr_reset + "\n" +
			"\n" +
=======
>>>>>>> 48fdfb57
			"  " + sgr_color_1 + "var.string-2" + sgr_reset + " (required)\n" +
			"  " + sgr_color_2 + "It's string number two." + sgr_reset + "\n" +
			"\n" +
			"  " + sgr_color_1 + "var.string-1" + sgr_reset + " (bar)\n" +
			"  " + sgr_color_2 + "It's string number one." + sgr_reset + "\n" +
			"\n" +
			"  " + sgr_color_1 + "var.map-3" + sgr_reset + " ({})\n" +
			"  " + sgr_color_2 + "-" + sgr_reset + "\n" +
			"\n" +
			"  " + sgr_color_1 + "var.map-2" + sgr_reset + " (required)\n" +
			"  " + sgr_color_2 + "It's map number two." + sgr_reset + "\n" +
			"\n" +
			"  " + sgr_color_1 + "var.map-1" + sgr_reset + " ({ \"a\": 1, \"b\": 2, \"c\": 3 })\n" +
			"  " + sgr_color_2 + "It's map number one." + sgr_reset + "\n" +
			"\n" +
			"  " + sgr_color_1 + "var.list-3" + sgr_reset + " ([])\n" +
			"  " + sgr_color_2 + "-" + sgr_reset + "\n" +
			"\n" +
			"  " + sgr_color_1 + "var.list-2" + sgr_reset + " (required)\n" +
			"  " + sgr_color_2 + "It's list number two." + sgr_reset + "\n" +
			"\n" +
			"  " + sgr_color_1 + "var.list-1" + sgr_reset + " ([ \"a\", \"b\", \"c\" ])\n" +
			"  " + sgr_color_2 + "It's list number one." + sgr_reset + "\n" +
			"\n" +
			"\n" +
			"\n" +
			"  " + sgr_color_1 + "output.unquoted" + sgr_reset + "\n" +
			"  " + sgr_color_2 + "It's unquoted output." + sgr_reset + "\n" +
			"\n" +
			"  " + sgr_color_1 + "output.output-2" + sgr_reset + "\n" +
			"  " + sgr_color_2 + "It's output number two." + sgr_reset + "\n" +
			"\n" +
			"  " + sgr_color_1 + "output.output-1" + sgr_reset + "\n" +
			"  " + sgr_color_2 + "It's output number one." + sgr_reset + "\n" +
			"\n" +
			"\n"

	assert.Equal(t, expected, actual)
}

func TestPrettyWithSorting(t *testing.T) {
	doc := doc.TestDoc(t, "..")

	var settings settings.Settings
	settings.Add(print.WithSorting)

	actual, err := pretty.Print(doc, settings)
	if err != nil {
		t.Fatal(err)
	}

	sgr_color_1 := "\x1b[36m"
	sgr_color_2 := "\x1b[90m"
	sgr_reset := "\x1b[0m"

	expected :=
		"\nUsage:\n" +
			"\n" +
			"module \"foo\" {\n" +
			"  source = \"github.com/foo/bar\"\n" +
			"\n" +
			"  id   = \"1234567890\"\n" +
			"  name = \"baz\"\n" +
			"\n" +
			"  zones = [\"us-east-1\", \"us-west-1\"]\n" +
			"\n" +
			"  tags = {\n" +
			"    Name         = \"baz\"\n" +
			"    Created-By   = \"first.last@email.com\"\n" +
			"    Date-Created = \"20180101\"\n" +
			"  }\n" +
			"}\n" +
			"\n" +
			"\n" +
			"  " + sgr_color_1 + "var.list-1" + sgr_reset + " (<list>)\n" +
			"  " + sgr_color_2 + "It's list number one." + sgr_reset + "\n" +
			"\n" +
			"  " + sgr_color_1 + "var.list-2" + sgr_reset + " (required)\n" +
			"  " + sgr_color_2 + "It's list number two." + sgr_reset + "\n" +
			"\n" +
			"  " + sgr_color_1 + "var.list-3" + sgr_reset + " (<list>)\n" +
			"  " + sgr_color_2 + "-" + sgr_reset + "\n" +
			"\n" +
			"  " + sgr_color_1 + "var.map-1" + sgr_reset + " (<map>)\n" +
			"  " + sgr_color_2 + "It's map number one." + sgr_reset + "\n" +
			"\n" +
			"  " + sgr_color_1 + "var.map-2" + sgr_reset + " (required)\n" +
			"  " + sgr_color_2 + "It's map number two." + sgr_reset + "\n" +
			"\n" +
			"  " + sgr_color_1 + "var.map-3" + sgr_reset + " (<map>)\n" +
			"  " + sgr_color_2 + "-" + sgr_reset + "\n" +
			"\n" +
			"  " + sgr_color_1 + "var.string-1" + sgr_reset + " (bar)\n" +
			"  " + sgr_color_2 + "It's string number one." + sgr_reset + "\n" +
			"\n" +
			"  " + sgr_color_1 + "var.string-2" + sgr_reset + " (required)\n" +
			"  " + sgr_color_2 + "It's string number two." + sgr_reset + "\n" +
			"\n" +
			"  " + sgr_color_1 + "var.unquoted" + sgr_reset + " (required)\n" +
			"  " + sgr_color_2 + "-" + sgr_reset + "\n" +
			"\n" +
			"\n" +
			"\n" +
			"  " + sgr_color_1 + "output.output-1" + sgr_reset + "\n" +
			"  " + sgr_color_2 + "It's output number one." + sgr_reset + "\n" +
			"\n" +
			"  " + sgr_color_1 + "output.output-2" + sgr_reset + "\n" +
			"  " + sgr_color_2 + "It's output number two." + sgr_reset + "\n" +
			"\n" +
			"  " + sgr_color_1 + "output.unquoted" + sgr_reset + "\n" +
			"  " + sgr_color_2 + "It's unquoted output." + sgr_reset + "\n" +
			"\n" +
			"\n"

	assert.Equal(t, expected, actual)
}<|MERGE_RESOLUTION|>--- conflicted
+++ resolved
@@ -42,13 +42,10 @@
 			"}\n" +
 			"\n" +
 			"\n" +
-<<<<<<< HEAD
 			"\n" +
 			"  " + sgr_color_1 + "var.unquoted" + sgr_reset + " (required)\n" +
 			"  " + sgr_color_2 + "-" + sgr_reset + "\n" +
 			"\n" +
-=======
->>>>>>> 48fdfb57
 			"  " + sgr_color_1 + "var.string-2" + sgr_reset + " (required)\n" +
 			"  " + sgr_color_2 + "It's string number two." + sgr_reset + "\n" +
 			"\n" +
@@ -123,13 +120,10 @@
 			"}\n" +
 			"\n" +
 			"\n" +
-<<<<<<< HEAD
 			"\n" +
 			"  " + sgr_color_1 + "var.unquoted" + sgr_reset + " (required)\n" +
 			"  " + sgr_color_2 + "-" + sgr_reset + "\n" +
 			"\n" +
-=======
->>>>>>> 48fdfb57
 			"  " + sgr_color_1 + "var.string-2" + sgr_reset + " (required)\n" +
 			"  " + sgr_color_2 + "It's string number two." + sgr_reset + "\n" +
 			"\n" +
