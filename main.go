--- conflicted
+++ resolved
@@ -41,19 +41,11 @@
     $ terraform-docs md ./my-module ../config.tf
 
   Options:
-<<<<<<< HEAD
-	-h, --help                       show help information
-	--escape-underscores             escapes underscores in variable names when generating markdown
-	--no-required                    omit "Required" column when generating markdown
-	--no-sort                        omit sorted rendering of inputs and ouputs
-	--with-aggregate-type-defaults   print default values of aggregate types
-=======
     -h, --help                       show help information
     --no-required                    omit "Required" column when generating markdown
     --no-sort                        omit sorted rendering of inputs and ouputs
     --sort-inputs-by-required        sort inputs by name and prints required inputs first
     --with-aggregate-type-defaults   print default values of aggregate types
->>>>>>> 86940f04
     --version                        print version
 
 `
