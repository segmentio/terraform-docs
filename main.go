package main

import (
<<<<<<< HEAD
	"fmt"
	doc2 "github.com/segmentio/terraform-docs/internal/pkg/doc"
	"log"

	"github.com/docopt/docopt.go"
	"github.com/hashicorp/terraform-config-inspect/tfconfig"
	"github.com/segmentio/terraform-docs/internal/pkg/print/json"
	markdown_document "github.com/segmentio/terraform-docs/internal/pkg/print/markdown/document"
	markdown_table "github.com/segmentio/terraform-docs/internal/pkg/print/markdown/table"
	"github.com/segmentio/terraform-docs/internal/pkg/print/pretty"
	"github.com/segmentio/terraform-docs/internal/pkg/settings"
)

var version = "dev"

const usage = `
  Usage:
    terraform-docs [--no-required] [--sort-variables-by-required] [--providers] [json | markdown | md] [document | table] <path>
    terraform-docs -h | --help

  Examples:

    # View variables and outputs
    $ terraform-docs ./my-module

    # Generate a JSON of variables and outputs
    $ terraform-docs json ./my-module

    # Generate Markdown tables of variables and outputs
    $ terraform-docs md ./my-module

    # Generate Markdown tables of variables and outputs
    $ terraform-docs md table ./my-module

    # Generate Markdown document of variables and outputs
    $ terraform-docs md document ./my-module

    # Generate Markdown tables of variables and outputs, but don't print "Required" column
    $ terraform-docs --no-required md ./my-module

  Options:
    -h, --help                       show help information
    --no-required                    omit "Required" column when generating Markdown
    --sort-variables-by-required     sort variables by name and prints required variables first
    --version                        print version
    --providers                      include Terraform provider info for the module

  Types of Markdown:
    document                         generate Markdown document of variables and outputs
    table                            generate Markdown tables of variables and outputs (default)

`

func main() {
	parser := &docopt.Parser{
		HelpHandler:   docopt.PrintHelpAndExit,
		OptionsFirst:  true,
		SkipHelpFlags: false,
	}

	args, err := parser.ParseArgs(usage, nil, version)
	if err != nil {
		log.Fatal(err)
	}

	path := args["<path>"].(string)

	module, diag := tfconfig.LoadModule(path)
	if diag != nil && diag.HasErrors() {
		log.Fatal(err)
	}

	var printSettings settings.Settings
	if !args["--no-required"].(bool) {
		printSettings.Add(settings.WithRequired)
	}

	if args["--sort-variables-by-required"].(bool) {
		printSettings.Add(settings.WithSortVariablesByRequired)
	}

	if args["--providers"].(bool) {
		printSettings.Add(settings.WithProviders)
	}

	doc, err := doc2.Create(module, printSettings)
	if err != nil {
		log.Fatal(err)
	}

	var out string

	switch {
	case args["markdown"].(bool), args["md"].(bool):
		if args["document"].(bool) {
			out, err = markdown_document.Print(doc, printSettings)
		} else {
			out, err = markdown_table.Print(doc, printSettings)
		}
	case args["json"].(bool):
		out, err = json.Print(doc)
	default:
		out, err = pretty.Print(doc, printSettings)
	}

	if err != nil {
		log.Fatal(err)
	}

	fmt.Println(out)
=======
	"os"

	"github.com/segmentio/terraform-docs/cmd"
)

func main() {
	if err := cmd.Execute(); err != nil {
		os.Exit(1)
	}
>>>>>>> 5003a0af
}<|MERGE_RESOLUTION|>--- conflicted
+++ resolved
@@ -1,118 +1,6 @@
 package main
 
 import (
-<<<<<<< HEAD
-	"fmt"
-	doc2 "github.com/segmentio/terraform-docs/internal/pkg/doc"
-	"log"
-
-	"github.com/docopt/docopt.go"
-	"github.com/hashicorp/terraform-config-inspect/tfconfig"
-	"github.com/segmentio/terraform-docs/internal/pkg/print/json"
-	markdown_document "github.com/segmentio/terraform-docs/internal/pkg/print/markdown/document"
-	markdown_table "github.com/segmentio/terraform-docs/internal/pkg/print/markdown/table"
-	"github.com/segmentio/terraform-docs/internal/pkg/print/pretty"
-	"github.com/segmentio/terraform-docs/internal/pkg/settings"
-)
-
-var version = "dev"
-
-const usage = `
-  Usage:
-    terraform-docs [--no-required] [--sort-variables-by-required] [--providers] [json | markdown | md] [document | table] <path>
-    terraform-docs -h | --help
-
-  Examples:
-
-    # View variables and outputs
-    $ terraform-docs ./my-module
-
-    # Generate a JSON of variables and outputs
-    $ terraform-docs json ./my-module
-
-    # Generate Markdown tables of variables and outputs
-    $ terraform-docs md ./my-module
-
-    # Generate Markdown tables of variables and outputs
-    $ terraform-docs md table ./my-module
-
-    # Generate Markdown document of variables and outputs
-    $ terraform-docs md document ./my-module
-
-    # Generate Markdown tables of variables and outputs, but don't print "Required" column
-    $ terraform-docs --no-required md ./my-module
-
-  Options:
-    -h, --help                       show help information
-    --no-required                    omit "Required" column when generating Markdown
-    --sort-variables-by-required     sort variables by name and prints required variables first
-    --version                        print version
-    --providers                      include Terraform provider info for the module
-
-  Types of Markdown:
-    document                         generate Markdown document of variables and outputs
-    table                            generate Markdown tables of variables and outputs (default)
-
-`
-
-func main() {
-	parser := &docopt.Parser{
-		HelpHandler:   docopt.PrintHelpAndExit,
-		OptionsFirst:  true,
-		SkipHelpFlags: false,
-	}
-
-	args, err := parser.ParseArgs(usage, nil, version)
-	if err != nil {
-		log.Fatal(err)
-	}
-
-	path := args["<path>"].(string)
-
-	module, diag := tfconfig.LoadModule(path)
-	if diag != nil && diag.HasErrors() {
-		log.Fatal(err)
-	}
-
-	var printSettings settings.Settings
-	if !args["--no-required"].(bool) {
-		printSettings.Add(settings.WithRequired)
-	}
-
-	if args["--sort-variables-by-required"].(bool) {
-		printSettings.Add(settings.WithSortVariablesByRequired)
-	}
-
-	if args["--providers"].(bool) {
-		printSettings.Add(settings.WithProviders)
-	}
-
-	doc, err := doc2.Create(module, printSettings)
-	if err != nil {
-		log.Fatal(err)
-	}
-
-	var out string
-
-	switch {
-	case args["markdown"].(bool), args["md"].(bool):
-		if args["document"].(bool) {
-			out, err = markdown_document.Print(doc, printSettings)
-		} else {
-			out, err = markdown_table.Print(doc, printSettings)
-		}
-	case args["json"].(bool):
-		out, err = json.Print(doc)
-	default:
-		out, err = pretty.Print(doc, printSettings)
-	}
-
-	if err != nil {
-		log.Fatal(err)
-	}
-
-	fmt.Println(out)
-=======
 	"os"
 
 	"github.com/segmentio/terraform-docs/cmd"
@@ -122,5 +10,4 @@
 	if err := cmd.Execute(); err != nil {
 		os.Exit(1)
 	}
->>>>>>> 5003a0af
 }